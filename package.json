{
	"name": "instagram-scraper",
	"version": "0.0.1",
	"description": "Crawls through instagram pages and stores posts, comments and details",
	"main": "main.js",
	"dependencies": {
<<<<<<< HEAD
		"@types/tough-cookie": "^4.0.0",
		"@types/tunnel": "0.0.1",
		"@types/underscore": "^1.10.0",
		"apify": "^0.20.2",
		"request-promise-native": "^1.0.8",
		"safe-eval": "^0.4.1",
		"underscore": "^1.9.2"
=======
		"apify": "^0.16.0",
		"got": "^9.6.0",
		"request-promise-native": "^1.0.7",
		"tough-cookie": "^3.0.1",
		"tunnel": "0.0.6"
>>>>>>> f6c845fe
	},
	"devDependencies": {
		"@apify/eslint-config": "0.0.3",
		"eslint": "^6.8.0"
	},
	"scripts": {
		"start": "node main.js",
		"test": "echo \"Error: no test specified\" && exit 1"
	},
	"repository": {
		"type": "git",
		"url": "https://github.com/gippy/instagram-scraper.git"
	},
	"author": "Jaroslav Hejlek",
	"license": "ISC",
	"homepage": "https://github.com/gippy/instagram-scraper"
}<|MERGE_RESOLUTION|>--- conflicted
+++ resolved
@@ -4,21 +4,17 @@
 	"description": "Crawls through instagram pages and stores posts, comments and details",
 	"main": "main.js",
 	"dependencies": {
-<<<<<<< HEAD
+		"@types/got": "^9.6.11",
 		"@types/tough-cookie": "^4.0.0",
 		"@types/tunnel": "0.0.1",
 		"@types/underscore": "^1.10.0",
 		"apify": "^0.20.2",
+		"got": "^9.6.0",
 		"request-promise-native": "^1.0.8",
 		"safe-eval": "^0.4.1",
+		"tough-cookie": "^3.0.1",
+		"tunnel": "0.0.6",
 		"underscore": "^1.9.2"
-=======
-		"apify": "^0.16.0",
-		"got": "^9.6.0",
-		"request-promise-native": "^1.0.7",
-		"tough-cookie": "^3.0.1",
-		"tunnel": "0.0.6"
->>>>>>> f6c845fe
 	},
 	"devDependencies": {
 		"@apify/eslint-config": "0.0.3",
