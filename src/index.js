const Apify = require('apify');
<<<<<<< HEAD
const safeEval = require('safe-eval');
const _ = require('underscore');

const { log } = Apify.utils;
const { scrapePosts, handlePostsGraphQLResponse, scrapePost } = require('./posts');
const { scrapeComments, handleCommentsGraphQLResponse } = require('./comments');
const { scrapeDetails } = require('./details');
const { searchUrls } = require('./search');
const { getItemSpec } = require('./helpers');
const { GRAPHQL_ENDPOINT, ABORTED_RESOURCE_TYPES, SCRAPE_TYPES } = require('./consts');
=======
const crypto = require('crypto');
const { scrapePosts, handlePostsGraphQLResponse } = require('./posts');
const { scrapeComments, handleCommentsGraphQLResponse }  = require('./comments');
const { scrapeDetails }  = require('./details');
const { searchUrls } = require('./search');
const { getItemSpec } = require('./helpers');
const { GRAPHQL_ENDPOINT, ABORTED_RESOUCE_TYPES, SCRAPE_TYPES } = require('./consts');
const { initQueryIds } = require('./query_ids');
>>>>>>> f6c845fe
const errors = require('./errors');

async function main() {
    const input = await Apify.getInput();
    const { proxy, resultsType, resultsLimit = 200 } = input;

<<<<<<< HEAD
    let extendOutputFunction;
    if (typeof input.extendOutputFunction === 'string' && input.extendOutputFunction.trim() !== '') {
        try {
            extendOutputFunction = safeEval(input.extendOutputFunction);
        } catch (e) {
            throw new Error(`'extendOutputFunction' is not valid Javascript! Error: ${e}`);
        }
        if (typeof extendOutputFunction !== 'function') {
            throw new Error('extendOutputFunction is not a function! Please fix it or use just default ouput!');
        }
=======
    if (proxy.apifyProxyGroups && proxy.apifyProxyGroups.length === 0) delete proxy.apifyProxyGroups;

    await initQueryIds();

    let maxConcurrency = 1000;

    const usingLogin = input.loginCookies && Array.isArray(input.loginCookies);

    if (usingLogin) {
        await Apify.utils.log.warning('Cookies were used, setting maxConcurrency to 1 and using one proxy session!');
        maxConcurrency = 1;
        const session = crypto.createHash('sha256').update(JSON.stringify(input.loginCookies)).digest('hex').substring(0,16)
        if (proxy.useApifyProxy) proxy.apifyProxySession = `insta_session_${session}`;
>>>>>>> f6c845fe
    }

    const foundUrls = await searchUrls(input);
    const urls = [
        ...(input.directUrls || []),
        ...foundUrls,
    ];

    if (urls.length === 0) {
        Apify.utils.log.info('No URLs to process');
        process.exit(0);
    }

    try {
        if (!proxy) throw errors.proxyIsRequired();
        if (!resultsType) throw errors.typeIsRequired();
        if (!Object.values(SCRAPE_TYPES).includes(resultsType)) throw errors.unsupportedType(resultsType);
    } catch (error) {
        log.info('--  --  --  --  --');
        log.info(' ');
        Apify.utils.log.error('Run failed because the provided input is incorrect:');
        Apify.utils.log.error(error.message);
        log.info(' ');
        log.info('--  --  --  --  --');
        process.exit(1);
    }

    const requestListSources = urls.map(url => ({
        url,
        userData: { limit: resultsLimit },
    }));

    const requestList = await Apify.openRequestList('request-list', requestListSources);

<<<<<<< HEAD
    const gotoFunction = async ({ request, page }) => {
=======
    let cookies = input.loginCookies;

    const gotoFunction = async ({ request, page }) => {
        await page.setBypassCSP(true);
        if (cookies && Array.isArray(cookies)) {
            await page.setCookie(...cookies);
        } else if (input.loginUsername && input.loginPassword) {
            await login(input.loginUsername, input.loginPassword, page)
            cookies = await page.cookies();
        };

>>>>>>> f6c845fe
        await page.setRequestInterception(true);

        page.on('request', (req) => {
            if (
                ABORTED_RESOURCE_TYPES.includes(req.resourceType())
                || req.url().includes('map_tile.php')
                || req.url().includes('logging_client_events')
            ) {
                return req.abort();
            }

            req.continue();
        });

        page.on('response', async (response) => {
            const responseUrl = response.url();

            // Skip non graphql responses
            if (!responseUrl.startsWith(GRAPHQL_ENDPOINT)) return;

            // Wait for the page to parse it's data
            while (!page.itemSpec) await page.waitFor(100);

            switch (resultsType) {
<<<<<<< HEAD
                case SCRAPE_TYPES.POSTS: return handlePostsGraphQLResponse(page, response)
                    .catch(error => Apify.utils.log.error(error));
=======
>>>>>>> f6c845fe
                case SCRAPE_TYPES.COMMENTS: return handleCommentsGraphQLResponse(page, response)
                    .catch(error => Apify.utils.log.error(error));
                // no default
            }
        });

        const response = await page.goto(request.url, {
            // itemSpec timeouts
<<<<<<< HEAD
            timeout: 60 * 1000,
=======
            timeout: 50 * 1000,
>>>>>>> f6c845fe
        });

        if (usingLogin) {
            try {
                const viewerId = await page.evaluate(() => window._sharedData.config.viewerId);
                if (!viewerId) throw new Error('Failed to log in using cookies, they are probably no longer usable and you need to set new ones.');
            } catch (loginError) {
                await Apify.utils.log.error(loginError.message);
                process.exit(1);
            }
        }

        return response;
    };

<<<<<<< HEAD
    const handlePageFunction = async ({ page, puppeteerPool, request, response }) => {
        if (response.status() === 404) {
            Apify.utils.log.info(`Page "${request.url}" does not exist.`);
            return;
        }
        // eslint-disable-next-line no-underscore-dangle
        await page.waitFor(() => (!window.__initialData.pending && window.__initialData && window.__initialData.data), { timeout: 20000 });
        // eslint-disable-next-line no-underscore-dangle
        const { pending, data } = await page.evaluate(() => window.__initialData);
        if (pending) throw new Error('Page took too long to load initial data, trying again.');
        if (!data || !data.entry_data) throw new Error('Page does not contain initial data, trying again.');
        const { entry_data: entryData } = data;

        if (entryData.LoginAndSignupPage) {
            log.info('Got sent to the login page, retiring this browser');
            await puppeteerPool.retire(page.browser());
            throw errors.unsupportedPage();
        }

=======
    const handlePageFunction = async ({ page, request }) => {
        const entryData = await page.evaluate(() => window.__initialData.data.entry_data);
        if (entryData.LoginAndSignupPage) {
            await Apify.utils.log.error(`!!!!!!!!!!!!!!!!!!!!!!!!!!!!!!!!!!!!!!!!!`);
            await Apify.utils.log.error(`Cannot load data from page ${request.url}`);
            await Apify.utils.log.error(`This page requires login`);
            await Apify.utils.log.error(`!!!!!!!!!!!!!!!!!!!!!!!!!!!!!!!!!!!!!!!!!`);
            return [];
        }
>>>>>>> f6c845fe
        const itemSpec = getItemSpec(entryData);

<<<<<<< HEAD
        let userResult = {};
        if (extendOutputFunction) {
            userResult = await page.evaluate((functionStr) => {
                // eslint-disable-next-line no-eval
                const f = eval(functionStr);
                return f();
            }, input.extendOutputFunction);
        }

        if (request.userData.label === 'postDetail') {
            const result = scrapePost(request, itemSpec, entryData);
            _.extend(result, userResult);

            await Apify.pushData(result);
        } else {
            page.itemSpec = itemSpec;

            switch (resultsType) {
                case SCRAPE_TYPES.POSTS: return scrapePosts(page, request, itemSpec, entryData, requestQueue);
                case SCRAPE_TYPES.COMMENTS: return scrapeComments(page, request, itemSpec, entryData);
                case SCRAPE_TYPES.DETAILS: return scrapeDetails(request, itemSpec, entryData, userResult);
                default: throw new Error('Not supported');
            }
        }
    };

    if (proxy.apifyProxyGroups && proxy.apifyProxyGroups.length === 0) delete proxy.apifyProxyGroups;

    const requestQueue = await Apify.openRequestQueue();

=======
        switch (resultsType) {
            case SCRAPE_TYPES.POSTS: return scrapePosts(page, request, itemSpec, entryData, input, proxy);
            case SCRAPE_TYPES.COMMENTS: return scrapeComments(page, request, itemSpec, entryData);
            case SCRAPE_TYPES.DETAILS: return scrapeDetails(input, request, itemSpec, entryData, page);
        };
    }

>>>>>>> f6c845fe
    const crawler = new Apify.PuppeteerCrawler({
        requestList,
        requestQueue,
        gotoFunction,
        puppeteerPoolOptions: {
            maxOpenPagesPerInstance: 1,
            retireInstanceAfterRequestCount: 30,
        },
        launchPuppeteerOptions: {
            ...proxy,
            headless: true,
            stealth: true,
<<<<<<< HEAD
            ignoreHTTPSErrors: true,
            args: ['--enable-features=NetworkService', '--ignore-certificate-errors'],
        },
        maxConcurrency: 100,
        handlePageTimeoutSecs: 300 * 60, // Ex: 5 hours to crawl thousands of comments
=======
        },
        maxConcurrency,
        handlePageTimeoutSecs: 12 * 60 * 60,
>>>>>>> f6c845fe
        handlePageFunction,

        // If request failed 4 times then this function is executed.
        handleFailedRequestFunction: async ({ request }) => {
            Apify.utils.log.error(`${request.url}: Request ${request.url} failed 4 times`);
            await Apify.pushData({
                '#debug': Apify.utils.createRequestDebugInfo(request),
                '#error': request.url,
            });
        },
    });

    await crawler.run();
}

module.exports = main;<|MERGE_RESOLUTION|>--- conflicted
+++ resolved
@@ -1,32 +1,22 @@
 const Apify = require('apify');
-<<<<<<< HEAD
 const safeEval = require('safe-eval');
 const _ = require('underscore');
 
 const { log } = Apify.utils;
+const crypto = require('crypto');
 const { scrapePosts, handlePostsGraphQLResponse, scrapePost } = require('./posts');
-const { scrapeComments, handleCommentsGraphQLResponse } = require('./comments');
-const { scrapeDetails } = require('./details');
-const { searchUrls } = require('./search');
-const { getItemSpec } = require('./helpers');
-const { GRAPHQL_ENDPOINT, ABORTED_RESOURCE_TYPES, SCRAPE_TYPES } = require('./consts');
-=======
-const crypto = require('crypto');
-const { scrapePosts, handlePostsGraphQLResponse } = require('./posts');
 const { scrapeComments, handleCommentsGraphQLResponse }  = require('./comments');
 const { scrapeDetails }  = require('./details');
 const { searchUrls } = require('./search');
 const { getItemSpec } = require('./helpers');
-const { GRAPHQL_ENDPOINT, ABORTED_RESOUCE_TYPES, SCRAPE_TYPES } = require('./consts');
+const { GRAPHQL_ENDPOINT, ABORTED_RESOURCE_TYPES, SCRAPE_TYPES } = require('./consts');
 const { initQueryIds } = require('./query_ids');
->>>>>>> f6c845fe
 const errors = require('./errors');
 
 async function main() {
     const input = await Apify.getInput();
     const { proxy, resultsType, resultsLimit = 200 } = input;
 
-<<<<<<< HEAD
     let extendOutputFunction;
     if (typeof input.extendOutputFunction === 'string' && input.extendOutputFunction.trim() !== '') {
         try {
@@ -37,7 +27,8 @@
         if (typeof extendOutputFunction !== 'function') {
             throw new Error('extendOutputFunction is not a function! Please fix it or use just default ouput!');
         }
-=======
+    }
+
     if (proxy.apifyProxyGroups && proxy.apifyProxyGroups.length === 0) delete proxy.apifyProxyGroups;
 
     await initQueryIds();
@@ -51,7 +42,6 @@
         maxConcurrency = 1;
         const session = crypto.createHash('sha256').update(JSON.stringify(input.loginCookies)).digest('hex').substring(0,16)
         if (proxy.useApifyProxy) proxy.apifyProxySession = `insta_session_${session}`;
->>>>>>> f6c845fe
     }
 
     const foundUrls = await searchUrls(input);
@@ -86,9 +76,6 @@
 
     const requestList = await Apify.openRequestList('request-list', requestListSources);
 
-<<<<<<< HEAD
-    const gotoFunction = async ({ request, page }) => {
-=======
     let cookies = input.loginCookies;
 
     const gotoFunction = async ({ request, page }) => {
@@ -100,7 +87,6 @@
             cookies = await page.cookies();
         };
 
->>>>>>> f6c845fe
         await page.setRequestInterception(true);
 
         page.on('request', (req) => {
@@ -125,11 +111,8 @@
             while (!page.itemSpec) await page.waitFor(100);
 
             switch (resultsType) {
-<<<<<<< HEAD
                 case SCRAPE_TYPES.POSTS: return handlePostsGraphQLResponse(page, response)
                     .catch(error => Apify.utils.log.error(error));
-=======
->>>>>>> f6c845fe
                 case SCRAPE_TYPES.COMMENTS: return handleCommentsGraphQLResponse(page, response)
                     .catch(error => Apify.utils.log.error(error));
                 // no default
@@ -138,11 +121,7 @@
 
         const response = await page.goto(request.url, {
             // itemSpec timeouts
-<<<<<<< HEAD
             timeout: 60 * 1000,
-=======
-            timeout: 50 * 1000,
->>>>>>> f6c845fe
         });
 
         if (usingLogin) {
@@ -158,7 +137,6 @@
         return response;
     };
 
-<<<<<<< HEAD
     const handlePageFunction = async ({ page, puppeteerPool, request, response }) => {
         if (response.status() === 404) {
             Apify.utils.log.info(`Page "${request.url}" does not exist.`);
@@ -178,20 +156,8 @@
             throw errors.unsupportedPage();
         }
 
-=======
-    const handlePageFunction = async ({ page, request }) => {
-        const entryData = await page.evaluate(() => window.__initialData.data.entry_data);
-        if (entryData.LoginAndSignupPage) {
-            await Apify.utils.log.error(`!!!!!!!!!!!!!!!!!!!!!!!!!!!!!!!!!!!!!!!!!`);
-            await Apify.utils.log.error(`Cannot load data from page ${request.url}`);
-            await Apify.utils.log.error(`This page requires login`);
-            await Apify.utils.log.error(`!!!!!!!!!!!!!!!!!!!!!!!!!!!!!!!!!!!!!!!!!`);
-            return [];
-        }
->>>>>>> f6c845fe
         const itemSpec = getItemSpec(entryData);
 
-<<<<<<< HEAD
         let userResult = {};
         if (extendOutputFunction) {
             userResult = await page.evaluate((functionStr) => {
@@ -222,15 +188,6 @@
 
     const requestQueue = await Apify.openRequestQueue();
 
-=======
-        switch (resultsType) {
-            case SCRAPE_TYPES.POSTS: return scrapePosts(page, request, itemSpec, entryData, input, proxy);
-            case SCRAPE_TYPES.COMMENTS: return scrapeComments(page, request, itemSpec, entryData);
-            case SCRAPE_TYPES.DETAILS: return scrapeDetails(input, request, itemSpec, entryData, page);
-        };
-    }
-
->>>>>>> f6c845fe
     const crawler = new Apify.PuppeteerCrawler({
         requestList,
         requestQueue,
@@ -243,17 +200,11 @@
             ...proxy,
             headless: true,
             stealth: true,
-<<<<<<< HEAD
             ignoreHTTPSErrors: true,
             args: ['--enable-features=NetworkService', '--ignore-certificate-errors'],
         },
         maxConcurrency: 100,
         handlePageTimeoutSecs: 300 * 60, // Ex: 5 hours to crawl thousands of comments
-=======
-        },
-        maxConcurrency,
-        handlePageTimeoutSecs: 12 * 60 * 60,
->>>>>>> f6c845fe
         handlePageFunction,
 
         // If request failed 4 times then this function is executed.
